# RELEASE NOTES

<<<<<<< HEAD
## v0.10.8 - TEDAPI Firmware Version

* Add TEDAPI `get_firmware_version()` to poll Powerwall for firmware version. Discovered by @geptto in https://github.com/jasonacox/pypowerwall/issues/97. This function has been integrated into pypowerwall existing APIs (e.g. `pw.version()`)
* Add TEDAPI `get_components()` and `get_battery_block()` functions which providing additional Powerwall 3 related device vital information for Powerwall 3 owners. Discovered by @lignumaqua in https://github.com/jasonacox/Powerwall-Dashboard/discussions/392#discussioncomment-9864364. The plan it to integrate this data into the other device vitals payloads (TODO).
=======
## v0.10.7 - Energy History

* FleetAPI - Add `get_history()` and `get_calendar_history()` to return energy, power, soe, and other history data.

```python
import pypowerwall

pw = pypowerwall.Powerwall(host=PW_HOST, email=PW_EMAIL, fleetapi=True)
pw.client.fleet.get_calendar_history(kind="soe")
pw.client.fleet.get_history(kind="power")
```
>>>>>>> f2d54f25

## v0.10.6 - pyLint Cleanup

* Minor Bug Fixes - TEDAPI get_reserve() fix to address unscaled results.
* pyLint Cleanup of Code

## v0.10.5 - Minor Fixes

* Fix for TEDAPI "full" (e.g. Powerwall 3) mode, including `grid_status` bug resulting in false reports of grid status, `level()` bug where data gap resulted in 0% state of charge and `alerts()` where data gap from tedapi resulted in a `null` alert.
* Add TEDAPI API call locking to limit load caused by concurrent polling.
* Proxy - Add battery full_pack and remaining energy data to `/pod` API call for all cases.

## v0.10.4 - Powerwall 3 Local API Support

* Add local support for Powerwall 3 using TEDAPI. 
* TEDAPI will activate in `hybrid` (using TEDAPI for vitals and existing local APIs for other metrics) or `full` (all data from TEDAPI) mode to provide better Powerwall 3 support.
* The `full` mode will automatically activate when the customer `password` is blank and `gw_pwd` is set.
* Note: The `full` mode will provide less metrics than `hybrid` mode since Powerwall 2/+ systems have additional APIs that are used in `hybrid` mode to fetch additional data

```python
import pypowerwall

# Activate HYBRID mode (for Powerwall / 2 / + systems)
pw = pypowerwall.Powerwall("192.168.91.1", password=PASSWORD, email=EMAIL, gw_pwd=PW_GW_PWD)

# Activate FULL mode (for all systems including Powerwall 3)
pw = pypowerwall.Powerwall("192.168.91.1", gw_pwd=PW_GW_PWD)
```

Related:
* #97 
* https://github.com/jasonacox/Powerwall-Dashboard/issues/387


## v0.10.3 - TEDAPI Connect Update

* Update `setup.py` to include dependencies on `protobuf>=3.20.0`.
* Add TEDAPI `connect()` logic to better validate Gateway endpoint access.
* Add documentation for TEDAPI setup.
* Update CLI to support TEDAPI calls.
* Proxy t60 - Fix edge case where `/csv` API will error due to NoneType inputs.
* Add TEDAPI argument to set custom GW IP address.

```bash
# Connect to TEDAPI and pull data
python3 -m pypowerwall tedapi

# Direct call to TEDAPI class test function (optional password)
python3 -m pypowerwall.tedapi GWPASSWORD
python3 -m pypowerwall.tedapi --debug
python3 -m pypowerwall.tedapi --gw_ip 192.168.91.1 --debug
```

## v0.10.2 - FleetAPI Hotfix

* Fix FleetAPI setup script as raised in https://github.com/jasonacox/pypowerwall/issues/98.
* Update FleetAPI documentation and CLI usage.

## v0.10.1 - TEDAPI Vitals Hotfix

* Fix PVAC lookup error logic in TEDAPI class vitals() function.
* Add alerts and other elements to PVAC TETHC TESYNC vitals.
* Update vitals Neurio block to include correct location and adjust RealPower based on power scale factor.

## v0.10.0 - New Device Vitals

* Add support for `/tedapi` API access on Gateway (requires connectivity to 192.168.91.1 GW and Gateway Password) with access to "config" and "status" data.
* Adds drop-in replacement for depreciated `/vitals` API and payload using the new TEDAPI class. This allows easy access to Powerwall device vitals.
* Proxy update to t58 to support TEDAPI with environmental variable `PW_GW_PWD` for Gateway Password. Also added FleetAPI, Cloud and TEDAPI specific GET calls, `/fleetapi`, `/cloud`, and `/tedapi` respectively.

```python
# How to Activate the TEDAPI Mode
import pypowerwall

gw_pwd = "GW_PASSWORD" # Gateway Passowrd usually on QR code on Gateway

host = "192.168.91.1" # Direct Connect to GW
pw = pypowerwall.Powerwall(host,password,email,timezone,gw_pwd=gw_pwd)
print(pw.vitals())
```

```python
# New TEDAPI Class
import pypowerwall.tedapi

tedapi = pypowerwall.tedapi.TEDAPI("GW_PASSWORD")

config = tedapi.get_config()
status = tedapi.get_status()

meterAggregates = status.get('control', {}).get('meterAggregates', [])
for meter in meterAggregates:
    location = meter.get('location', 'Unknown').title()
    realPowerW = int(meter.get('realPowerW', 0))
    print(f"   - {location}: {realPowerW}W")

```

## v0.9.1 - Bug Fixes and Updates

* Fix bug in time_remaining_hours() and convert print statements in FleetAPI to log messages.
* Fix CLI bug related to `site_id` as raised by @darroni in https://github.com/jasonacox/pypowerwall/issues/93
* Add CLI option for local mode to get status:

```bash
python -m pypowerwall get -host 10.1.2.3 -password 'myPassword'
```

## v0.9.0 - FleetAPI Support

* v0.9.0 - Tesla (official) FleetAPI cloud mode support by @jasonacox in https://github.com/jasonacox/pypowerwall/pull/91 - This adds the FleetAPI class and mapping for pypowerwall.
* FleetAPI setup provided by module CLI: `python -m pypowerwall fleetapi`
* Adds `auto_select` mode for instatiating a Powerwall connection: `local` mode, `fleetapi` mode and `cloud` mode. Provides `pw.mode` class variable as the mode selected.

```python
    import pypowerwall

    # Option 1 - LOCAL MODE - Credentials for your Powerwall - Customer Login
    password="password"
    email="email@example.com"
    host = "10.0.1.123"               # Address of your Powerwall Gateway
    timezone = "America/Los_Angeles"  # Your local timezone

    # Option 2 - FLEETAPI MODE - Requires Setup
    host = password = email = ""
    timezone = "America/Los_Angeles" 

    # Option 3 - CLOUD MODE - Requires Setup
    host = password = ""
    email='email@example.com'
    timezone = "America/Los_Angeles"
 
    # Connect to Powerwall - auto_select mode (local, fleetapi, cloud)
    pw = pypowerwall.Powerwall(host,password,email,timezone,auto_select=True)

    print(f"Connected to Powerwall with mode: {pw.mode}")
```

## v0.8.5 - Solar Only

* Fix bug with setup for certain Solar Only systems where setup process fails. Identified by @hulkster in https://github.com/jasonacox/Powerwall-Dashboard/discussions/475

## v0.8.4 - Set Reserve

* Updated `set_reserve(level)` logic to handle levels from 0 to 100. Identified by @spoonwzd in #85

## v0.8.3 - Error Handling

* Added additional error handling logic to clean up exceptions.
* Proxy: Added command APIs for setting backup reserve and operating mode.

## v0.8.2 - 503 Error Handling

* Added 5 minute cooldown for HTTP 503 Service Unavailable errors from API calls.
* Proxy: Added DISABLED API handling logic.

## v0.8.1 - Set battery reserve, operation mode

* Added `get_mode()`, `set_mode()`,`set_reserve()`,and `set_operation()` function to set battery operation mode and/or reserve level by @emptywee in https://github.com/jasonacox/pypowerwall/pull/78. Likely won't work in the local mode.
* Added basic validation for main class `__init__()` parameters (a.k.a. user input).
* Better handling of 401/403 errors from Powerwall in local mode.
* Handle 50x errors from Powerwall in local mode.
* Added Alerts for Grid Status `alerts()`.
* New command line functions (`set` and `get`):

```
usage: PyPowerwall [-h] {setup,scan,set,get,version} ...

PyPowerwall Module v0.8.1

options:
  -h, --help            show this help message and exit

commands (run <command> -h to see usage information):
  {setup,scan,set,get,version}
    setup               Setup Tesla Login for Cloud Mode access
    scan                Scan local network for Powerwall gateway
    set                 Set Powerwall Mode and Reserve Level
    get                 Get Powerwall Settings and Power Levels
    version             Print version information
```

## v0.8.0 - Refactoring

* Refactored pyPowerwall by @emptywee in https://github.com/jasonacox/pypowerwall/pull/77 including:
  * Moved Local and Cloud based operation code into respective modules, providing better abstraction and making it easier to maintain and extend going forward.
  * Made meaning of the `jsonformat` parameter consistent across all method calls (breaking API change).
  * Removed Python 2.7 support.
  * Cleaned up code and adopted a more pythoinc style.
* Fixed battery_blocks() for non-vitals systems.

## v0.7.12 - Cachefile, Alerts & Strings

* Added logic to pull string data from `/api/solar_powerwall` API if vitals data is not available by @jasonacox in #76.
* Added alerts from `/api/solar_powerwall` when vitals not present by @DerickJohnson in #75. The vitals API is not present in firmware versions > 23.44, this provides a workaround to get alerts.
* Allow customization of the cachefile location and name by @emptywee in #74 via `cachefile` parameter.

```python
# Example
import pypowerwall
pw = pypowerwall.Powerwall(
     host="10.1.2.30",
     password="secret",
     email="me@example.com",
     timezone="America/Los_Angeles",
     pwcacheexpire=5, 
     timeout=5, 
     poolmaxsize=10,
     cloudmode=False, 
     siteid=None, 
     authpath="", 
     authmode="cookie",
     cachefile=".powerwall",
     )
```

## v0.7.11 - Cooldown Mode

* Updated logic to disable vitals API calls for Firmware 23.44.0+
* Added rate limit detection and cooldown mode to allow Powerwall gateway time to recover.

## v0.7.10 - Cache 404 Responses

* Add cache and extended TTL for 404 responses from Powerwall as identified in issue https://github.com/jasonacox/Powerwall-Dashboard/issues/449. This will help reduce load on Powerwall gateway that may be causing rate limiting for some users (Firmware 23.44.0+).

## v0.7.9 - Cloud Grid Status

* Bug fix for correct grid status for Solar-Only systems on `cloud mode` (see https://github.com/jasonacox/Powerwall-Dashboard/issues/437)

## v0.7.8 - Cloud Fixes

* Fix enumeration of energy sites during `cloud mode` setup to handle incomplete sites with Unknown names or types by @dcgibbons in https://github.com/jasonacox/pypowerwall/pull/72 
* Proxy t41 Updates - Bug fixes for Solar-Only systems using `cloud mode` (see https://github.com/jasonacox/Powerwall-Dashboard/issues/437).

## v0.7.7 - Battery Data and Network Scanner

* Proxy t40: Use /api/system_status battery blocks data to augment /pod and /freq macro data APIs by @jasonacox in https://github.com/jasonacox/pypowerwall/pull/67 thanks to @ceeeekay in https://github.com/jasonacox/Powerwall-Dashboard/discussions/402#discussioncomment-8193776
* Network Scanner: Improve network scan speed by scanning multiple hosts simultaneously by @mcbirse in https://github.com/jasonacox/pypowerwall/pull/67. The number of hosts to scan simultaneously can be adjusted using the optional `-hosts=` argument (default = 30, maximum = 100), e.g. `python -m pypowerwall scan -hosts=50`

## v0.7.6 - 404 Bug Fix

* Fix Critical Bug - 404 HTTP Status Code Handling (Issue https://github.com/jasonacox/pypowerwall/issues/65).

## v0.7.5 - Cloud Mode Setup

* Added optional email address argument to Cloud Mode setup (`python -m pypowerwall setup -email=<email>`) by @mcbirse in https://github.com/jasonacox/pypowerwall/pull/64 to streamline Powerwall-Dashboard setup script.
* Updated network scanner output to advise Powerwall 3 is supported in Cloud Mode by @mcbirse in https://github.com/jasonacox/pypowerwall/pull/64

## v0.7.4 - Bearer Token Auth

pyPowerwall Updates
* This release adds the ability to use a Bearer Token for Authentication for the local Powerwall gateway API calls. This is selectable by defining `authmode='token'` in the initialization. The default mode uses the existing `AuthCookie` and `UserRecord` method.

```python
import pypowerwall

pw = pypowerwall.Powerwall(HOST, PASSWORD, EMAIL, TIMEZONE, authmode="token")
```

Proxy
* The above option is extended to the pyPowerwall Proxy via the environmental variable `PW_AUTH_MODE` set to cookie (default) or token.

Powerwall Network Scanner
* Added optional IP address argument to network scanner by @mcbirse in https://github.com/jasonacox/pypowerwall/pull/63. The Scan Function can now accept an additional argument `-ip=` to override the host IP address detection (`python -m pypowerwall scan -ip=192.168.1.100`). This may be useful where the host IP address/network cannot be detected correctly, for instance if pypowerwall is running inside a container.

## v0.7.3 - Cloud Mode Setup

* Setup will now check for `PW_AUTH_PATH` environmental variable to set the path for `.pypowerwall.auth` and `.pypowerwall.site` by @mcbirse in https://github.com/jasonacox/pypowerwall/pull/62
* Proxy t37 - Move signal handler to capture SIGTERM when proxy halts due to config error by @mcbirse in https://github.com/jasonacox/pypowerwall/pull/62. This ensures a containerized proxy will exit without delay when stopping or restarting the container.

## v0.7.2 - Cloud Auth Path

* Add pypowerwall setting to define path to cloud auth cache and site files in the initialization. It will default to current directory.
* Add pypowerwall setting to define energy site id in the initialization. It will default to None.

```python
import pypowerwall

pw = pypowerwall.Powerwall(email="email@example.com",cloudmode=True,siteid=1234567,authpath=".auth")
```

* Proxy will now use `PW_AUTH_PATH` as an environmental variable to set the path for `.pypowerwall.auth` and `.pypowerwall.site`.
* Proxy also has `PW_SITEID` as an environmental variable to set `siteid`.

## v0.7.1 - Tesla Cloud Mode

* Simulate Powerwall Energy Gateway via Tesla Cloud API calls. In `cloudmode` API calls to pypowerwall APIs will result in calls made to the Tesla API to fetch the data.

Cloud Mode Setup - Use pypowerwall to fetch your Tesla Owners API Token

```bash
python3 -m pypowerwall setup

# Token and site information stored in .pypowerwall.auth and .pypowerwall.site
```

Cloud Mode Code Example

```python
import pypowerwall
pw = pypowerwall.Powerwall(email="email@example.com",cloudmode=True)
pw.power()
# Output: {'site': 2977, 'solar': 1820, 'battery': -3860, 'load': 937}
pw.poll('/api/system_status/soe')
# Output: '{"percentage": 26.403205103271222}'
```

* Added new API function to compute estimated backup time remaining on the battery: `get_time_remaining()`

## v0.6.4 - Power Flow Animation

Proxy t29 Updates
* Default page rendered by proxy (http://pypowerwall:8675/) will render Powerflow Animation
* Animation assets (html, css, js, images, fonts, svg) will render from local filesystem instead of pulling from Powerwall TEG portal.
* Start prep for possible API removals from Powerwall TEG portal (see NOAPI settings)

Powerwall Network Scanner
* Adjust scan timeout default to 1,000ms (1s) to help with more consistent scans.

## v0.6.3 - Powerwall 3 Scan

* Added scan detection for new Powerwall 3 systems. API discovery is still underway so pypowerwall currently does not support Powerwall 3s. See https://github.com/jasonacox/Powerwall-Dashboard/issues/387

```
$ python3 -m pypowerwall scan

pyPowerwall Network Scanner [0.6.3]
Scan local network for Tesla Powerwall Gateways

    Your network appears to be: 10.0.1.0/24

    Enter Network or press enter to use 10.0.1.0/24: 

    Running Scan...
      Host: 10.0.1.2 ... OPEN - Not a Powerwall
      Host: 10.0.1.5 ... OPEN - Found Powerwall 3 [Currently Unsupported]
      Host: 10.0.1.8 ... OPEN - Not a Powerwall
      Host: 10.0.1.9 ... OPEN - Found Powerwall 3 [Currently Unsupported]
      Done                           

Discovered 2 Powerwall Gateway
     10.0.1.5 [Powerwall-3] Firmware Currently Unsupported - See https://tinyurl.com/pw3support
     10.0.1.9 [Powerwall-3] Firmware Currently Unsupported - See https://tinyurl.com/pw3support
```

## v0.6.2b - Proxy Grafana Support

* Proxy t28: Add a `grafana-dark` style for `PW_STYLE` settings to accommodate placing as iframe in newer Grafana versions (e.g. v9.4.14). See https://github.com/jasonacox/Powerwall-Dashboard/discussions/371.

## v0.6.2a - Proxy Graceful Exit

* Add alert PVS_a036_PvArcLockout by @JordanBelford in https://github.com/jasonacox/pypowerwall/pull/33
* Create `tessolarcharge.py` by @venturanc in https://github.com/jasonacox/pypowerwall/pull/36 &  https://github.com/jasonacox/pypowerwall/pull/37 & https://github.com/jasonacox/pypowerwall/pull/38
* Fix typos and spelling errors by @mcbirse in https://github.com/jasonacox/pypowerwall/pull/40
* Add alert definitions per #42 by @jasonacox in https://github.com/jasonacox/pypowerwall/pull/43
* Added two PVAC Alerts by @niabassey in https://github.com/jasonacox/pypowerwall/pull/46
* Added Firmware 23.28.1 to README.md by @niabassey in https://github.com/jasonacox/pypowerwall/pull/48
* Add proxy gracefully exit with SIGTERM by @rcasta74 in https://github.com/jasonacox/pypowerwall/pull/49

## v0.6.2 - Proxy Cache-Control

* PyPI 0.6.2
* Update docs for alerts by @DerickJohnson in https://github.com/jasonacox/pypowerwall/pull/29 and  https://github.com/jasonacox/pypowerwall/pull/30
* Fix Cache-Control no-cache header and allow for setting max-age, fixes #31 by @dkerr64 in https://github.com/jasonacox/pypowerwall/pull/32

## v0.6.1 - Add Grid Conditions

* PyPI 0.6.1
* Added new `SystemMicroGridFaulted` and `SystemWaitForUser` grid conditions to `grid_status()` function. Both are mapped to "DOWN" conditions. Discovery by @mcbrise in https://github.com/jasonacox/Powerwall-Dashboard/issues/158#issuecomment-1441648085.
* Revised error handling of SITE_DATA request due to issues noted in #12 when multiple sites are linked to the Tesla account by @mcbirse in https://github.com/jasonacox/pypowerwall/pull/25
* Proxy t24: Added new `/alerts/pw` endpoint with dictionary/object response format by @DerickJohnson in https://github.com/jasonacox/pypowerwall/pull/26

## v0.6.0 - Add Persistent HTTP Connections

* PyPI 0.6.0
* Added HTTP persistent connections for API requests to Powerwall Gateway by @mcbirse in https://github.com/jasonacox/pypowerwall/pull/21
* Requests to Gateway will now re-use persistent http connections which reduces load and increases response time.
* Uses default connection `poolmaxsize=10` to align with Session object defaults. Note: pool use applies to multi-threaded use of pyPowerwall only, e.g. as with the pyPowerwall Proxy Server.
* Added env `PW_POOL_MAXSIZE` to proxy server to allow this to be controlled (persistent connections disabled if set to zero).
* Added env `PW_TIMEOUT` to proxy server to allow timeout on requests to be adjusted.

## v0.5.1 - Fix grid_status() Off-Grid Map

* PyPI 0.5.1
* Add FreeBSD-specific installation instructions by @zi0r in https://github.com/jasonacox/pypowerwall/pull/18
* Add `grid_status()` responses for syncing to off-grid by @mcbirse in https://github.com/jasonacox/pypowerwall/pull/19

## v0.5.0 - Exception Handling for Powerwall Connection

* PyPI 0.5.0
* Added additional exception handling to help identify connection and login errors.
* Added `is_connected()` function to test for a successful connection to the Powerwall.
* Added firmware version to command line network scan (`python -m pypowerwall scan`)

[Proxy Server](https://github.com/jasonacox/pypowerwall/tree/main/proxy#pypowerwall-proxy-server) Updates (Build t16) - See [here](https://github.com/jasonacox/pypowerwall/blob/main/proxy/HELP.md#release-notes) for more Proxy Release notes.

* Add support for backup switch by @nhasan in https://github.com/jasonacox/pypowerwall/pull/12
* Add passthrough to Powerwall web interface and customize for iFrame displays by @danisla in https://github.com/jasonacox/pypowerwall/pull/14
* Remove scrollbars from web view by @danisla in https://github.com/jasonacox/pypowerwall/pull/15
* Add support for specifying a bind address by @zi0r in https://github.com/jasonacox/pypowerwall/pull/16
* Add shebang for direct execution by @zi0r in https://github.com/jasonacox/pypowerwall/pull/17

## v0.4.0 - Cache Bypass Option and New Functions

* PyPI 0.4.0
* Added parameter to `poll()` to force call (ignore cache)
* Added `alerts()` function to return an array of device alerts.
* Added `get_reserve()` function to return battery reserve setting.
* Added `grid_status()` function to return state of grid.
* Added `system_status()` function to return system status.
* Added `battery_blocks()` function to return battery specific information.
* Expanded class to include settings for cache expiration (`pwcacheexpire`) and connection `timeout`.

```python
# Force Poll
pw.poll('/api/system_status/soe',force=True)
'{"percentage":100}'

# Powerwall Alerts
pw.alerts()
['PodCommissionTime', 'GridCodesWrite', 'GridCodesWrite', 'FWUpdateSucceeded', 'THC_w155_Backup_Genealogy_Updated', 'PINV_a067_overvoltageNeutralChassis', 'THC_w155_Backup_Genealogy_Updated', 'PINV_a067_overvoltageNeutralChassis', 'PVS_a018_MciStringB', 'SYNC_a001_SW_App_Boot']

# Battery Reserve Setting
pw.get_reserve()
20.0

# State of Grid
pw.grid_status()
'UP'
```

## v0.3.0 - Device Vitals Alerts and Attributes

* PyPI 0.3.0
* Added alerts and additional attributes from `vitals()` output.
* Note: API change to `vitals()` output for dependant systems.

## v0.2.0 - Tesla Protocol Buffer Scheme Update

* PyPI 0.2.0
* Breaking change to Protobuf schema (PR #2) including:
* Files `tesla.proto` and `tesla_pb2.py`
* Impacted output from function `vitals()` and [examples/vitals.py](examples/vitals.py).

## v0.1.4 - Battery Level Percentage Scaling

* PyPI 0.1.4
* Changed "Network Scan" default timeout to 400ms for better detection.
* Added Tesla App style "Battery Level Percentage" Conversion option to `level()` to convert the level reading to the 95% scale used by the App. This converts the battery level percentage to be consistent with the Tesla App:

```python
>>> pw.level(scale=True)
39.971429212508326
>>> pw.level()
42.972857751882906
```

## v0.1.3 - Powerwall Temps

* PyPI 0.1.3
* Added `temp()` function to pull Powerwall temperatures.

```python
pw.temps(jsonformat=True)
```

```json
{
    "TETHC--2012170-25-E--TGxxxxxxxxxxxx": 17.5,
    "TETHC--3012170-05-B--TGxxxxxxxxxxxx": 17.700000000000003
}
```

## v0.1.2 - Error Handling and Proxy Stats

* PyPI 0.1.2
* Added better Error handling for calls to Powerwall with debug info for timeout and connection errors.
* Added timestamp stats to pypowerwall proxy server.py (via URI /stats and /stats/clear)

pyPowerwall Debug
```
DEBUG:pypowerwall [0.1.2]

DEBUG:loaded auth from cache file .powerwall
DEBUG:Starting new HTTPS connection (1): 10.0.1.2:443
DEBUG:ERROR Timeout waiting for Powerwall API https://10.0.1.2/api/devices/vitals
```

Proxy Stats
```json
{"pypowerwall": "0.1.2", "gets": 2, "errors": 3, "uri": {"/stats": 1, "/soe": 1}, "ts": 1641148636, "start": 1641148618, "clear": 1641148618}
```

## v0.1.1 - New System Info Functions

* PyPI 0.1.1
* Added stats to pypowerwall proxy server.py (via URI /stats and /stats/clear)
* Added Information Functions: `site_name()`, `version()`, `din()`, `uptime()`, and `status()`.

```python
     # Display System Info
     print("Site Name: %s - Firmware: %s - DIN: %s" % (pw.site_name(), pw.version(), pw.din()))
     print("System Uptime: %s\n" % pw.uptime())
```

## v0.1.0 - Vitals Data

* PyPI 0.1.0
* Added *protobuf* handling to support decoding the Powerwall Device Vitals data (requires protobuf package)
* Added function `vitals()` to pull Powerwall Device Vitals
* Added function `strings()` to pull data on solar panel strings (Voltage, Current, Power and State)

```python
     vitals = pw.vitals(jsonformat=False)
     strings = pw.strings(jsonformat=False, verbose=False)
```

## v0.0.3 - Binary Poll Function, Proxy Server and Simulator

* PyPI 0.0.3
* Added Proxy Server - Useful for metrics gathering tools like telegraf (see [proxy](proxy/)]).
* Added Powerwall Simulator - Mimics Powerwall Gateway responses for testing (see [pwsimulator](pwsimulator/)])
* Added raw binary poll capability to be able to pull *protobuf* formatted payloads like '/api/devices/vitals'.

```python
     payload = pw.poll('/api/devices/vitals')
```

## v0.0.2 - Scan Function

* PyPI 0.0.2
* pyPowerwall now has a network scan function to find the IP address of Powerwalls
```bash
# Scan Network for Powerwalls
python -m pypowerwall scan
```
Output Example:
```
pyPowerwall Network Scanner [0.0.2]
Scan local network for Tesla Powerwall Gateways

    Your network appears to be: 10.0.3.0/24

    Enter Network or press enter to use 10.0.3.0/24: 

    Running Scan...
      Host: 10.0.3.22 ... OPEN - Not a Powerwall
      Host: 10.0.3.45 ... OPEN - Found Powerwall 1234567-00-E--TG123456789ABC
      Done                           

Discovered 1 Powerwall Gateway
     10.0.1.45 [1234567-00-E--TG123456789ABC]
```

## v0.0.1 - Initial Release

* PyPI 0.0.1
* Initial Beta Release 0.0.1<|MERGE_RESOLUTION|>--- conflicted
+++ resolved
@@ -1,11 +1,10 @@
 # RELEASE NOTES
 
-<<<<<<< HEAD
 ## v0.10.8 - TEDAPI Firmware Version
 
 * Add TEDAPI `get_firmware_version()` to poll Powerwall for firmware version. Discovered by @geptto in https://github.com/jasonacox/pypowerwall/issues/97. This function has been integrated into pypowerwall existing APIs (e.g. `pw.version()`)
 * Add TEDAPI `get_components()` and `get_battery_block()` functions which providing additional Powerwall 3 related device vital information for Powerwall 3 owners. Discovered by @lignumaqua in https://github.com/jasonacox/Powerwall-Dashboard/discussions/392#discussioncomment-9864364. The plan it to integrate this data into the other device vitals payloads (TODO).
-=======
+
 ## v0.10.7 - Energy History
 
 * FleetAPI - Add `get_history()` and `get_calendar_history()` to return energy, power, soe, and other history data.
@@ -17,7 +16,6 @@
 pw.client.fleet.get_calendar_history(kind="soe")
 pw.client.fleet.get_history(kind="power")
 ```
->>>>>>> f2d54f25
 
 ## v0.10.6 - pyLint Cleanup
 
